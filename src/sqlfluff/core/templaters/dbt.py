"""Defines the templaters."""

import os.path
import logging
from typing import Optional

from dataclasses import dataclass
from cached_property import cached_property
from functools import partial

from sqlfluff.core.errors import SQLTemplaterError, SQLTemplaterSkipFile

from sqlfluff.core.templaters.base import register_templater, TemplatedFile
from sqlfluff.core.templaters.jinja import JinjaTemplater

# Instantiate the templater logger
templater_logger = logging.getLogger("sqlfluff.templater")


@dataclass
class DbtConfigArgs:
    """Arguments to load dbt runtime config."""

    project_dir: Optional[str] = None
    profiles_dir: Optional[str] = None
    profile: Optional[str] = None


@register_templater
class DbtTemplater(JinjaTemplater):
    """A templater using dbt."""

    name = "dbt"
    sequential_fail_limit = 3

    def __init__(self, **kwargs):
        self.sqlfluff_config = None
        self.formatter = None
<<<<<<< HEAD
        self.project_dir = None
        self.profiles_dir = None
        self.working_dir = os.getcwd()
=======
        self._sequential_fails = 0
>>>>>>> 01194f92
        super().__init__(**kwargs)

    def config_pairs(self):
        """Returns info about the given templater for output by the cli."""
        return [("templater", self.name), ("dbt", self.dbt_version)]

    @cached_property
    def dbt_version(self):
        """Gets the dbt version."""
        from dbt.version import get_installed_version

        self.dbt_version = get_installed_version().to_version_string()
        return self.dbt_version

    @cached_property
    def dbt_config(self):
        """Loads the dbt config."""
        from dbt.config.runtime import RuntimeConfig as DbtRuntimeConfig
        from dbt.adapters.factory import register_adapter

        self.dbt_config = DbtRuntimeConfig.from_args(
            DbtConfigArgs(
                project_dir=self.project_dir,
                profiles_dir=self.profiles_dir,
                profile=self._get_profile(),
            )
        )
        register_adapter(self.dbt_config)
        return self.dbt_config

    @cached_property
    def dbt_compiler(self):
        """Loads the dbt compiler."""
        from dbt.compilation import Compiler as DbtCompiler

        self.dbt_compiler = DbtCompiler(self.dbt_config)
        return self.dbt_compiler

    @cached_property
    def dbt_manifest(self):
        """Loads the dbt manifest."""
        # Identity function used for macro hooks
        def identity(x):
            return x

        # Set dbt not to run tracking. We don't load
        # a dull project and so some tracking routines
        # may fail.
        from dbt.tracking import do_not_track

        do_not_track()

        if "0.17" in self.dbt_version:
            from dbt.parser.manifest import (
                load_internal_manifest as load_macro_manifest,
                load_manifest,
            )
        else:
            from dbt.parser.manifest import (
                load_macro_manifest,
                load_manifest,
            )

            load_macro_manifest = partial(load_macro_manifest, macro_hook=identity)

        dbt_macros_manifest = load_macro_manifest(self.dbt_config)
        self.dbt_manifest = load_manifest(
            self.dbt_config, dbt_macros_manifest, macro_hook=identity
        )
        return self.dbt_manifest

    @cached_property
    def dbt_selector_method(self):
        """Loads the dbt selector method."""
        if self.formatter:
            self.formatter.dispatch_compilation_header(
                "dbt templater", "Compiling dbt project..."
            )

        if "0.17" in self.dbt_version:
            from dbt.graph.selector import PathSelector

            self.dbt_selector_method = PathSelector(self.dbt_manifest)
        else:
            from dbt.graph.selector_methods import (
                MethodManager as DbtSelectorMethodManager,
                MethodName as DbtMethodName,
            )

            selector_methods_manager = DbtSelectorMethodManager(
                self.dbt_manifest, previous_state=None
            )
            self.dbt_selector_method = selector_methods_manager.get_method(
                DbtMethodName.Path, method_arguments=[]
            )

        if self.formatter:
            self.formatter.dispatch_compilation_header(
                "dbt templater", "Project Compiled."
            )

        return self.dbt_selector_method

    def _get_profiles_dir(self):
        """Get the dbt profiles directory from the configuration.

        The default is `~/.dbt` in 0.17 but we use the
        PROFILES_DIR variable from the dbt library to
        support a change of default in the future, as well
        as to support the same overwriting mechanism as
        dbt (currently an environment variable).
        """
        from dbt.config.profile import PROFILES_DIR

        return os.path.abspath(
            os.path.expanduser(
                self.sqlfluff_config.get_section(
                    (self.templater_selector, self.name, "profiles_dir")
                )
                or PROFILES_DIR
            )
        )

    def _get_project_dir(self):
        """Get the dbt project directory from the configuration.

        Defaults to the working directory.
        """
        return os.path.abspath(
            os.path.expanduser(
                self.sqlfluff_config.get_section(
                    (self.templater_selector, self.name, "project_dir")
                )
                or os.getcwd()
            )
        )

    def _get_profile(self):
        """Get a dbt profile name from the configuration."""
        return self.sqlfluff_config.get_section(
            (self.templater_selector, self.name, "profile")
        )

    @staticmethod
    def _check_dbt_installed():
        try:
            import dbt  # noqa: F401
        except ModuleNotFoundError as e:
            raise ModuleNotFoundError(
                "Module dbt was not found while trying to use dbt templating, "
                "please install dbt dependencies through `pip install sqlfluff[dbt]`"
            ) from e

    def process(self, *, fname, in_str=None, config=None, formatter=None):
        """Compile a dbt model and return the compiled SQL.

        Args:
            fname (:obj:`str`): Path to dbt model(s)
            in_str (:obj:`str`, optional): This is ignored for dbt
            config (:obj:`FluffConfig`, optional): A specific config to use for this
                templating operation. Only necessary for some templaters.
            formatter (:obj:`CallbackFormatter`): Optional object for output.
        """
        # Stash the formatter if provided to use in cached methods.
        self.formatter = formatter

        self._check_dbt_installed()
        from dbt.exceptions import (
            CompilationException as DbtCompilationException,
            FailedToConnectException as DbtFailedToConnectException,
        )

        self.sqlfluff_config = config
        self.project_dir = self._get_project_dir()
        self.profiles_dir = self._get_profiles_dir()
        fname_absolute_path = os.path.abspath(fname)

        try:
<<<<<<< HEAD
            os.chdir(self.project_dir)
            return self._unsafe_process(fname_absolute_path, in_str, config)
=======
            processed_result = self._unsafe_process(fname, in_str, config)
            # Reset the fail counter
            self._sequential_fails = 0
            return processed_result
>>>>>>> 01194f92
        except DbtCompilationException as e:
            # Increment the counter
            self._sequential_fails += 1
            return None, [
                SQLTemplaterError(
                    f"dbt compilation error on file '{e.node.original_file_path}', {e.msg}",
                    # It's fatal if we're over the limit
                    fatal=self._sequential_fails > self.sequential_fail_limit,
                )
            ]
        except DbtFailedToConnectException as e:
            return None, [
                SQLTemplaterError(
                    "dbt tried to connect to the database and failed: "
                    "you could use 'execute' https://docs.getdbt.com/reference/dbt-jinja-functions/execute/ "
                    f"to skip the database calls. Error: {e.msg}",
                    fatal=True,
                )
            ]
        # If a SQLFluff error is raised, just pass it through
        except SQLTemplaterError as e:
            return None, [e]
        finally:
            os.chdir(self.working_dir)

    def _unsafe_process(self, fname, in_str=None, config=None):
        if not config:
            raise ValueError(
                "For the dbt templater, the `process()` method requires a config object."
            )
        if not fname:
            raise ValueError(
                "For the dbt templater, the `process()` method requires a file name"
            )
        elif fname == "stdin":
            raise ValueError(
                "The dbt templater does not support stdin input, provide a path instead"
            )
        selected = self.dbt_selector_method.search(
            included_nodes=self.dbt_manifest.nodes,
            # Selector needs to be a relative path
            selector=os.path.relpath(fname, start=os.getcwd()),
        )

        results = [self.dbt_manifest.expect(uid) for uid in selected]

        if not results:
            model_name = os.path.splitext(os.path.basename(fname))[0]
            disabled_model = self.dbt_manifest.find_disabled_by_name(name=model_name)
            if disabled_model and os.path.abspath(
                disabled_model.original_file_path
            ) == os.path.abspath(fname):
                raise SQLTemplaterSkipFile(
                    f"Skipped file {fname} because the model was disabled"
                )
            raise RuntimeError("File %s was not found in dbt project" % fname)

        node = self.dbt_compiler.compile_node(
            node=results[0],
            manifest=self.dbt_manifest,
        )

        if hasattr(node, "injected_sql"):
            # If injected SQL is present, it contains a better picture
            # of what will actually hit the database (e.g. with tests).
            # However it's not always present.
            compiled_sql = node.injected_sql
        else:
            compiled_sql = node.compiled_sql

        if not compiled_sql:
            raise SQLTemplaterError(
                "dbt templater compilation failed silently, check your configuration "
                "by running `dbt compile` directly."
            )

        with open(fname, "r") as source_dbt_model:
            source_dbt_sql = source_dbt_model.read()

        n_trailing_newlines = len(source_dbt_sql) - len(source_dbt_sql.rstrip("\n"))

        templater_logger.debug(
            "    Trailing newline count in source dbt model: %r", n_trailing_newlines
        )
        templater_logger.debug("    Raw SQL before compile: %r", source_dbt_sql)
        templater_logger.debug("    Node raw SQL: %r", node.raw_sql)
        templater_logger.debug("    Node compiled SQL: %r", compiled_sql)

        # When using dbt-templater, trailing newlines are ALWAYS REMOVED during
        # compiling. Unless fixed (like below), this will cause:
        #    1. L009 linting errors when running "sqlfluff lint foo_bar.sql"
        #       since the linter will use the compiled code with the newlines
        #       removed.
        #    2. "No newline at end of file" warnings in Git/GitHub since
        #       sqlfluff uses the compiled SQL to write fixes back to the
        #       source SQL in the dbt model.
        # The solution is:
        #    1. Check for trailing newlines before compiling by looking at the
        #       raw SQL in the source dbt file, store the count of trailing newlines.
        #    2. Append the count from #1 above to the node.raw_sql and
        #       compiled_sql objects, both of which have had the trailing
        #       newlines removed by the dbt-templater.
        node.raw_sql = node.raw_sql + "\n" * n_trailing_newlines
        compiled_sql = compiled_sql + "\n" * n_trailing_newlines

        raw_sliced, sliced_file, templated_sql = self.slice_file(
            node.raw_sql,
            compiled_sql,
            config=config,
        )

        return (
            TemplatedFile(
                source_str=node.raw_sql,
                templated_str=templated_sql,
                fname=fname,
                sliced_file=sliced_file,
                raw_sliced=raw_sliced,
            ),
            # No violations returned in this way.
            [],
        )<|MERGE_RESOLUTION|>--- conflicted
+++ resolved
@@ -36,13 +36,10 @@
     def __init__(self, **kwargs):
         self.sqlfluff_config = None
         self.formatter = None
-<<<<<<< HEAD
         self.project_dir = None
         self.profiles_dir = None
         self.working_dir = os.getcwd()
-=======
         self._sequential_fails = 0
->>>>>>> 01194f92
         super().__init__(**kwargs)
 
     def config_pairs(self):
@@ -221,15 +218,11 @@
         fname_absolute_path = os.path.abspath(fname)
 
         try:
-<<<<<<< HEAD
             os.chdir(self.project_dir)
-            return self._unsafe_process(fname_absolute_path, in_str, config)
-=======
-            processed_result = self._unsafe_process(fname, in_str, config)
+            processed_result = self._unsafe_process(fname_absolute_path, in_str, config)
             # Reset the fail counter
             self._sequential_fails = 0
             return processed_result
->>>>>>> 01194f92
         except DbtCompilationException as e:
             # Increment the counter
             self._sequential_fails += 1
